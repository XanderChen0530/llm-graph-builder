--- conflicted
+++ resolved
@@ -12,62 +12,32 @@
 from pathlib import Path
 from langchain_openai import ChatOpenAI
 from langchain_google_vertexai import ChatVertexAI
-<<<<<<< HEAD
-=======
 from langchain_groq import ChatGroq
->>>>>>> 1feed33e
 from langchain_google_vertexai import HarmBlockThreshold, HarmCategory
 from langchain_experimental.graph_transformers.diffbot import DiffbotGraphTransformer
 # from neo4j.debug import watch
 
 #watch("neo4j")
 
-<<<<<<< HEAD
 
-def check_url_source(source_type, yt_url:str=None, queries_list:List[str]=None):
-    languages=[]
-=======
 def check_url_source(source_type, yt_url:str=None, wiki_query:str=None):
     language=''
->>>>>>> 1feed33e
     try:
       logging.info(f"incoming URL: {yt_url}")
       if source_type == 'youtube':
         if re.match('(?:https?:\/\/)?(?:www\.)?youtu\.?be(?:\.com)?\/?.*(?:watch|embed)?(?:.*v=|v\/|\/)([\w\-_]+)\&?',yt_url.strip()):
           youtube_url = create_youtube_url(yt_url.strip())
           logging.info(youtube_url)
-<<<<<<< HEAD
-          return youtube_url,languages
-=======
           return youtube_url,language
->>>>>>> 1feed33e
         else:
           raise Exception('Incoming URL is not youtube URL')
       
       elif  source_type == 'Wikipedia':
-<<<<<<< HEAD
-        wiki_query_ids=[]
-=======
         wiki_query_id=''
->>>>>>> 1feed33e
         #pattern = r"https?:\/\/([a-zA-Z0-9\.\,\_\-\/]+)\.wikipedia\.([a-zA-Z]{2,3})\/wiki\/([a-zA-Z0-9\.\,\_\-\/]+)"
         wikipedia_url_regex = r'https?:\/\/(www\.)?([a-zA-Z]{2,3})\.wikipedia\.org\/wiki\/(.*)'
         wiki_id_pattern = r'^[a-zA-Z0-9 _\-\.\,\:\(\)\[\]\{\}\/]*$'
         
-<<<<<<< HEAD
-        for wiki_url in queries_list:
-          match = re.search(wikipedia_url_regex, wiki_url.strip())
-          if match:
-                languages.append(match.group(2))
-                wiki_query_ids.append(match.group(3))
-          else : 
-                languages.append("en")
-                wiki_query_ids.append(wiki_url.strip())
- 
-
-        logging.info(f"wikipedia query ids = {wiki_query_ids}")     
-        return wiki_query_ids, languages     
-=======
         match = re.search(wikipedia_url_regex, wiki_query.strip())
         if match:
                 language = match.group(2)
@@ -80,7 +50,6 @@
 
         logging.info(f"wikipedia query id = {wiki_query_id}")     
         return wiki_query_id, language     
->>>>>>> 1feed33e
     except Exception as e:
       logging.error(f"Error in recognize URL: {e}")
       raise Exception(e)
@@ -165,11 +134,6 @@
         llm = ChatOpenAI(api_key=os.environ.get('OPENAI_API_KEY'), 
                          model=model_version, 
                          temperature=0)
-<<<<<<< HEAD
-    else:
-        llm = DiffbotGraphTransformer(diffbot_api_key=os.environ.get('DIFFBOT_API_KEY'))    
-    logging.info(f"Model created : Model Version: {model_version}")
-=======
         
     elif "llama3" in model_version:
         llm = ChatGroq(api_key=os.environ.get('GROQ_API_KEY'),
@@ -179,6 +143,5 @@
     else:
         llm = DiffbotGraphTransformer(diffbot_api_key=os.environ.get('DIFFBOT_API_KEY'))    
     logging.info(f"Model created - Model Version: {model_version}")
->>>>>>> 1feed33e
     return llm
   