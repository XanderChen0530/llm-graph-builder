--- conflicted
+++ resolved
@@ -23,12 +23,9 @@
 from langchain_core.pydantic_v1 import BaseModel, Field
 import google.auth 
 from langchain_community.graphs.graph_document import Node
-<<<<<<< HEAD
 from src.shared.common_fn import get_combined_chunks
-=======
 import time
 from langchain_google_vertexai import HarmBlockThreshold, HarmCategory
->>>>>>> 16949062
 
 load_dotenv()
 logging.basicConfig(format='%(asctime)s - %(message)s',level='DEBUG')
@@ -325,14 +322,8 @@
     llm_transformer = GeminiLLMGraphTransformer(llm=llm)
     
     with ThreadPoolExecutor(max_workers=10) as executor:
-<<<<<<< HEAD
         for chunk in combined_chunk_document_list:
             futures.append(executor.submit(llm_transformer.convert_to_graph_documents,[chunk]))   
-=======
-        for chunk in chunks:
-            chunk_doc = Document(page_content=chunk.page_content.encode("utf-8"), metadata=chunk.metadata)
-            futures.append(executor.submit(llm_transformer.convert_to_graph_documents,[chunk_doc]))   
->>>>>>> 16949062
         
         for i, future in enumerate(concurrent.futures.as_completed(futures)):
             graph_document = future.result()
