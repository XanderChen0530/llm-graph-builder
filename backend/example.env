--- conflicted
+++ resolved
@@ -13,13 +13,9 @@
 LANGCHAIN_PROJECT = ""
 LANGCHAIN_TRACING_V2 = ""
 LANGCHAIN_ENDPOINT = ""
-<<<<<<< HEAD
-NUMBER_OF_CHUNKS_TO_COMBINE = ""
-=======
 NUMBER_OF_CHUNKS_TO_COMBINE = ""
 # NUMBER_OF_CHUNKS_ALLOWED = ""
 # Enable Gemini (default is True)
 GEMINI_ENABLED = True|False
 # Enable Google Cloud logs (default is True)
-GCP_LOG_METRICS_ENABLED = True|False
->>>>>>> 98d0ce43
+GCP_LOG_METRICS_ENABLED = True|False