--- conflicted
+++ resolved
@@ -161,13 +161,8 @@
   isSchema?: boolean;
   setIsSchema: Dispatch<SetStateAction<boolean>>;
   showEnhancementDialog: boolean;
-<<<<<<< HEAD
-  setshowEnhancementDialog: Dispatch<SetStateAction<boolean>>;
-  closeSettingModal:()=>void
-=======
   toggleEnhancementDialog: () => void;
   closeSettingModal: () => void;
->>>>>>> 62743143
 }
 
 export interface FileTableProps {
