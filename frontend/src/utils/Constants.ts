--- conflicted
+++ resolved
@@ -32,22 +32,13 @@
 export const llms =
   process.env?.LLM_MODELS?.trim() != ''
     ? process.env.LLM_MODELS?.split(',')
-<<<<<<< HEAD
-    : ['Diffbot', 'Gemini 1.0 Pro', 'OpenAI GPT 3.5', 'OpenAI GPT 4o', 'Gemini 1.5 Pro'];
-=======
     : ['Diffbot', 'Gemini 1.0 Pro', 'OpenAI GPT 3.5', 'OpenAI GPT 4o', 'Gemini 1.5 Pro', 'Groq llama3'];
->>>>>>> 1feed33e
 
 export const defaultLLM = llms?.includes('OpenAI GPT 3.5')
   ? 'OpenAI GPT 3.5'
   : llms?.includes('Gemini 1.0 Pro')
   ? 'Gemini 1.0 Pro'
   : 'Diffbot';
-<<<<<<< HEAD
-
-export const chunkSize = process.env.CHUNK_SIZE ? parseInt(process.env.CHUNK_SIZE) : 5 * 1024 * 1024;
-=======
->>>>>>> 1feed33e
 
 export const chunkSize = process.env.CHUNK_SIZE ? parseInt(process.env.CHUNK_SIZE) : 5 * 1024 * 1024;
 export const timeperpage = process.env.TIME_PER_PAGE ? parseInt(process.env.TIME_PER_PAGE) : 50;
