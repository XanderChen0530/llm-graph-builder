import { useReducer, useState } from 'react';
import SideNav from './SideNav';
import DrawerDropzone from './DrawerDropzone';
import DrawerChatbot from './DrawerChatbot';
import Content from '../Content';
import SettingsModal from '../Popups/Settings/SettingModal';
import { clearChatAPI } from '../../services/QnaAPI';
import { useCredentials } from '../../context/UserCredentials';
import { UserCredentials, alertStateType } from '../../types';
import { useMessageContext } from '../../context/UserMessages';
import { AlertColor, AlertPropsColorOverrides, useMediaQuery } from '@mui/material';
import { OverridableStringUnion } from '@mui/types';
import { useFileContext } from '../../context/UsersFiles';
import SchemaFromTextDialog from '../Popups/Settings/SchemaFromText';
import CustomAlert from '../UI/Alert';

export default function PageLayoutNew({
  isSettingPanelExpanded,
  closeSettingModal,
  openSettingsDialog,
}: {
  isSettingPanelExpanded: boolean;
  closeSettingModal: () => void;
  openSettingsDialog: () => void;
}) {
  const largedesktops = useMediaQuery(`(min-width:1440px )`);
  const [isLeftExpanded, setIsLeftExpanded] = useState<boolean>(Boolean(largedesktops));
  const [isRightExpanded, setIsRightExpanded] = useState<boolean>(Boolean(largedesktops));
  const [showChatBot, setShowChatBot] = useState<boolean>(false);
  const [showDrawerChatbot, setShowDrawerChatbot] = useState<boolean>(true);
  const [clearHistoryData, setClearHistoryData] = useState<boolean>(false);
<<<<<<< HEAD
  const [showEnhancementDialog, setshowEnhancementDialog] = useState<boolean>(false);
=======
  const [showEnhancementDialog, toggleEnhancementDialog] = useReducer((s) => !s, false);
  const [shows3Modal, toggleS3Modal] = useReducer((s) => !s, false);
  const [showGCSModal, toggleGCSModal] = useReducer((s) => !s, false);
  const [showGenericModal, toggleGenericModal] = useReducer((s) => !s, false);
>>>>>>> 62743143
  const { userCredentials } = useCredentials();
  const toggleLeftDrawer = () => {
    if (largedesktops) {
      setIsLeftExpanded(!isLeftExpanded);
    } else {
      setIsLeftExpanded(false);
    }
  };
  const toggleRightDrawer = () => {
    if (largedesktops) {
      setIsRightExpanded(!isRightExpanded);
    } else {
      setIsRightExpanded(false);
    }
  };
  const [alertDetails, setalertDetails] = useState<alertStateType>({
    showAlert: false,
    alertType: 'error',
    alertMessage: '',
  });
  const { messages } = useMessageContext();
  const { isSchema, setIsSchema, setShowTextFromSchemaDialog, showTextFromSchemaDialog } = useFileContext();

  const deleteOnClick = async () => {
    try {
      setClearHistoryData(true);
      const response = await clearChatAPI(
        userCredentials as UserCredentials,
        sessionStorage.getItem('session_id') ?? ''
      );
      if (response.data.status === 'Success') {
        setClearHistoryData(false);
      }
    } catch (error) {
      console.log(error);
      setClearHistoryData(false);
    }
  };

  const showAlert = (
    alertmsg: string,
    alerttype: OverridableStringUnion<AlertColor, AlertPropsColorOverrides> | undefined
  ) => {
    setalertDetails({
      showAlert: true,
      alertMessage: alertmsg,
      alertType: alerttype,
    });
  };
  const handleClose = () => {
    setalertDetails((prev) => ({ ...prev, showAlert: false, alertMessage: '' }));
  };

  return (
    <div style={{ maxHeight: 'calc(100vh - 58px)' }} className='flex overflow-hidden'>
      {alertDetails.showAlert && (
        <CustomAlert
          severity={alertDetails.alertType}
          open={alertDetails.showAlert}
          handleClose={handleClose}
          alertMessage={alertDetails.alertMessage}
        />
      )}
      <SideNav
        toggles3Modal={toggleS3Modal}
        toggleGCSModal={toggleGCSModal}
        toggleGenericModal={toggleGenericModal}
        isExpanded={isLeftExpanded}
        position='left'
        toggleDrawer={toggleLeftDrawer}
      />
      <DrawerDropzone
        shows3Modal={shows3Modal}
        showGCSModal={showGCSModal}
        showGenericModal={showGenericModal}
        toggleGCSModal={toggleGCSModal}
        toggleGenericModal={toggleGenericModal}
        toggleS3Modal={toggleS3Modal}
        isExpanded={isLeftExpanded}
      />
      <SchemaFromTextDialog
        open={showTextFromSchemaDialog.show}
        openSettingsDialog={openSettingsDialog}
        onClose={() => {
          setShowTextFromSchemaDialog({ triggeredFrom: '', show: false });
          switch (showTextFromSchemaDialog.triggeredFrom) {
            case 'enhancementtab':
<<<<<<< HEAD
              setshowEnhancementDialog(true);
=======
              toggleEnhancementDialog();
>>>>>>> 62743143
              break;
            case 'schemadialog':
              openSettingsDialog();
              break;
            default:
              break;
          }
        }}
        showAlert={showAlert}
      ></SchemaFromTextDialog>
      <SettingsModal
        openTextSchema={() => {
          setShowTextFromSchemaDialog({ triggeredFrom: 'schemadialog', show: true });
        }}
        open={isSettingPanelExpanded}
        onClose={closeSettingModal}
        settingView='headerView'
        isSchema={isSchema}
        setIsSchema={setIsSchema}
      />
      <Content
        openChatBot={() => setShowChatBot(true)}
        isLeftExpanded={isLeftExpanded}
        isRightExpanded={isRightExpanded}
        showChatBot={showChatBot}
        openTextSchema={() => {
          setShowTextFromSchemaDialog({ triggeredFrom: 'schemadialog', show: true });
        }}
        isSchema={isSchema}
        setIsSchema={setIsSchema}
        showEnhancementDialog={showEnhancementDialog}
<<<<<<< HEAD
        setshowEnhancementDialog={setshowEnhancementDialog}
        closeSettingModal={closeSettingModal}

=======
        toggleEnhancementDialog={toggleEnhancementDialog}
        closeSettingModal={closeSettingModal}
>>>>>>> 62743143
      />
      {showDrawerChatbot && (
        <DrawerChatbot messages={messages} isExpanded={isRightExpanded} clearHistoryData={clearHistoryData} />
      )}
      <SideNav
        messages={messages}
        isExpanded={isRightExpanded}
        position='right'
        toggleDrawer={toggleRightDrawer}
        deleteOnClick={deleteOnClick}
        showDrawerChatbot={showDrawerChatbot}
        setShowDrawerChatbot={setShowDrawerChatbot}
        setIsRightExpanded={setIsRightExpanded}
        clearHistoryData={clearHistoryData}
        toggleGCSModal={toggleGCSModal}
        toggles3Modal={toggleS3Modal}
        toggleGenericModal={toggleGenericModal}
        setIsleftExpanded={setIsLeftExpanded}
      />
    </div>
  );
}<|MERGE_RESOLUTION|>--- conflicted
+++ resolved
@@ -29,14 +29,10 @@
   const [showChatBot, setShowChatBot] = useState<boolean>(false);
   const [showDrawerChatbot, setShowDrawerChatbot] = useState<boolean>(true);
   const [clearHistoryData, setClearHistoryData] = useState<boolean>(false);
-<<<<<<< HEAD
-  const [showEnhancementDialog, setshowEnhancementDialog] = useState<boolean>(false);
-=======
   const [showEnhancementDialog, toggleEnhancementDialog] = useReducer((s) => !s, false);
   const [shows3Modal, toggleS3Modal] = useReducer((s) => !s, false);
   const [showGCSModal, toggleGCSModal] = useReducer((s) => !s, false);
   const [showGenericModal, toggleGenericModal] = useReducer((s) => !s, false);
->>>>>>> 62743143
   const { userCredentials } = useCredentials();
   const toggleLeftDrawer = () => {
     if (largedesktops) {
@@ -124,11 +120,7 @@
           setShowTextFromSchemaDialog({ triggeredFrom: '', show: false });
           switch (showTextFromSchemaDialog.triggeredFrom) {
             case 'enhancementtab':
-<<<<<<< HEAD
-              setshowEnhancementDialog(true);
-=======
               toggleEnhancementDialog();
->>>>>>> 62743143
               break;
             case 'schemadialog':
               openSettingsDialog();
@@ -160,14 +152,8 @@
         isSchema={isSchema}
         setIsSchema={setIsSchema}
         showEnhancementDialog={showEnhancementDialog}
-<<<<<<< HEAD
-        setshowEnhancementDialog={setshowEnhancementDialog}
-        closeSettingModal={closeSettingModal}
-
-=======
         toggleEnhancementDialog={toggleEnhancementDialog}
         closeSettingModal={closeSettingModal}
->>>>>>> 62743143
       />
       {showDrawerChatbot && (
         <DrawerChatbot messages={messages} isExpanded={isRightExpanded} clearHistoryData={clearHistoryData} />
