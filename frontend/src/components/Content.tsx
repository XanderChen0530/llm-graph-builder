<<<<<<< HEAD
import { useEffect, useState, useMemo, useCallback } from 'react';
import ConnectionModal from './Popups/ConnectionModal/ConnectionModal';
import LlmDropdown from './Dropdown';
import FileTable from './FileTable';
=======
import { useEffect, useState, useMemo, useRef } from 'react';
import ConnectionModal from './Popups/ConnectionModal/ConnectionModal';
import FileTable, { ChildRef } from './FileTable';
>>>>>>> 616eb085
import { Button, Typography, Flex, StatusIndicator } from '@neo4j-ndl/react';
import { useCredentials } from '../context/UserCredentials';
import { useFileContext } from '../context/UsersFiles';
import CustomAlert from './UI/Alert';
import { extractAPI } from '../utils/FileAPI';
<<<<<<< HEAD
import { ContentProps, CustomFile, Menuitems, OptionType, UserCredentials, alertStateType } from '../types';
=======
import { ContentProps, CustomFile, OptionType, UserCredentials, alertStateType } from '../types';
>>>>>>> 616eb085
import deleteAPI from '../services/DeleteFiles';
import { postProcessing } from '../services/PostProcessing';
import DeletePopUp from './Popups/DeletePopUp/DeletePopUp';
import { triggerStatusUpdateAPI } from '../services/ServerSideStatusUpdateAPI';
import useServerSideEvent from '../hooks/useSse';
import { useSearchParams } from 'react-router-dom';
import ConfirmationDialog from './Popups/LargeFilePopUp/ConfirmationDialog';
<<<<<<< HEAD
import { buttonCaptions, largeFileSize, taskParam, tooltips } from '../utils/Constants';
import ButtonWithToolTip from './UI/ButtonWithToolTip';
import connectAPI from '../services/ConnectAPI';
import SettingModalHOC from '../HOC/SettingModalHOC';
import GraphViewModal from './Graph/GraphViewModal';
import CustomMenu from './UI/Menu';
import { TrashIconOutline } from '@neo4j-ndl/react/icons';
=======
import { buttonCaptions, defaultLLM, largeFileSize, llms, taskParam, tooltips } from '../utils/Constants';
import ButtonWithToolTip from './UI/ButtonWithToolTip';
import connectAPI from '../services/ConnectAPI';
import SettingModalHOC from '../HOC/SettingModalHOC';
import DropdownComponent from './Dropdown';
import GraphViewModal from './Graph/GraphViewModal';
import GraphEnhancementDialog from './Popups/GraphEnhancementDialog';
import { OverridableStringUnion } from '@mui/types';
import { AlertColor, AlertPropsColorOverrides } from '@mui/material';
>>>>>>> 616eb085

const Content: React.FC<ContentProps> = ({
  isLeftExpanded,
  isRightExpanded,
  openTextSchema,
  isSchema,
  setIsSchema,
<<<<<<< HEAD
  openOrphanNodeDeletionModal,
=======
  showEnhancementDialog,
  setshowEnhancementDialog,
  closeSettingModal
>>>>>>> 616eb085
}) => {
  const [init, setInit] = useState<boolean>(false);
  const [openConnection, setOpenConnection] = useState<boolean>(false);
  const [openGraphView, setOpenGraphView] = useState<boolean>(false);
  const [inspectedName, setInspectedName] = useState<string>('');
  const [connectionStatus, setConnectionStatus] = useState<boolean>(false);
  const { setUserCredentials, userCredentials } = useCredentials();
  const [showConfirmationModal, setshowConfirmationModal] = useState<boolean>(false);
  const [extractLoading, setextractLoading] = useState<boolean>(false);
  const [isLargeFile, setIsLargeFile] = useState<boolean>(false);
  const [showSettingnModal, setshowSettingModal] = useState<boolean>(false);
<<<<<<< HEAD
  const [openDeleteMenu, setopenDeleteMenu] = useState<boolean>(false);
  const [deleteAnchor, setdeleteAnchor] = useState<HTMLElement | null>(null);
=======
>>>>>>> 616eb085

  const {
    filesData,
    setFilesData,
    setModel,
    model,
    selectedNodes,
    selectedRels,
    setSelectedNodes,
    setRowSelection,
    setSelectedRels,
  } = useFileContext();
  const [viewPoint, setViewPoint] = useState<'tableView' | 'showGraphView' | 'chatInfoView'>('tableView');
  const [showDeletePopUp, setshowDeletePopUp] = useState<boolean>(false);
  const [deleteLoading, setdeleteLoading] = useState<boolean>(false);
  const [searchParams] = useSearchParams();
  const [alertDetails, setalertDetails] = useState<alertStateType>({
    showAlert: false,
    alertType: 'error',
    alertMessage: '',
  });
  const { updateStatusForLargeFiles } = useServerSideEvent(
    (inMinutes, time, fileName) => {
      setalertDetails({
        showAlert: true,
        alertType: 'info',
        alertMessage: `${fileName} will take approx ${time} ${inMinutes ? 'Min' : 'Sec'}`,
      });
      localStorage.setItem('alertShown', JSON.stringify(true));
    },
    (fileName) => {
      setalertDetails({
        showAlert: true,
        alertType: 'error',
        alertMessage: `${fileName} Failed to process`,
      });
    }
  );
  const childRef = useRef<ChildRef>(null);
  const openGraphEnhancementDialog = () => {
    setshowEnhancementDialog(true);
  };
  const closeGraphEnhancementDialog = () => {
    setshowEnhancementDialog(false);
  };
  const showAlert = (
    alertmsg: string,
    alerttype: OverridableStringUnion<AlertColor, AlertPropsColorOverrides> | undefined
  ) => {
    setalertDetails({
      showAlert: true,
      alertMessage: alertmsg,
      alertType: alerttype,
    });
  };
  useEffect(() => {
    if (!init && !searchParams.has('connectURL')) {
      let session = localStorage.getItem('neo4j.connection');
      if (session) {
        let neo4jConnection = JSON.parse(session);
        setUserCredentials({
          uri: neo4jConnection.uri,
          userName: neo4jConnection.user,
          password: neo4jConnection.password,
          database: neo4jConnection.database,
          port: neo4jConnection.uri.split(':')[2],
        });
      } else {
        setOpenConnection(true);
      }
      setInit(true);
    } else {
      setOpenConnection(true);
    }
  }, []);

  useEffect(() => {
    setFilesData((prevfiles) => {
      return prevfiles.map((curfile) => {
        return { ...curfile, model: curfile.status === 'New' ? model : curfile.model };
      });
    });
  }, [model]);

  const handleDropdownChange = (selectedOption: OptionType | null | void) => {
    if (selectedOption?.value) {
      setModel(selectedOption?.value);
    }
  };

  const extractData = async (uid: string, isselectedRows = false) => {
    if (!isselectedRows) {
      const fileItem = filesData.find((f) => f.id == uid);
      if (fileItem) {
        setextractLoading(true);
        await extractHandler(fileItem, uid);
      }
    } else {
      const fileItem = childRef.current?.getSelectedRows().find((f) => f.id == uid);
      if (fileItem) {
        setextractLoading(true);
        await extractHandler(fileItem, uid);
      }
    }
  };

  const extractHandler = async (fileItem: CustomFile, uid: string) => {
    try {
      setFilesData((prevfiles) =>
        prevfiles.map((curfile) => {
          if (curfile.id === uid) {
            return {
              ...curfile,
              status: 'Processing',
            };
          }
          return curfile;
        })
      );
      setRowSelection((prev) => {
        const copiedobj = { ...prev };
        for (const key in copiedobj) {
          if (key == uid) {
            copiedobj[key] = false;
          }
        }
        return copiedobj;
      });
      if (fileItem.name != undefined && userCredentials != null) {
        const { name } = fileItem;
        triggerStatusUpdateAPI(
          name as string,
          userCredentials?.uri,
          userCredentials?.userName,
          userCredentials?.password,
          userCredentials?.database,
          updateStatusForLargeFiles
        );
      }

      const apiResponse = await extractAPI(
        fileItem.model,
        userCredentials as UserCredentials,
        fileItem.fileSource,
        fileItem.source_url,
        localStorage.getItem('accesskey'),
        localStorage.getItem('secretkey'),
        fileItem.name ?? '',
        fileItem.gcsBucket ?? '',
        fileItem.gcsBucketFolder ?? '',
        selectedNodes.map((l) => l.value),
        selectedRels.map((t) => t.value),
        fileItem.google_project_id,
        fileItem.language,
        fileItem.access_token
      );

      if (apiResponse?.status === 'Failed') {
        let errorobj = { error: apiResponse.error, message: apiResponse.message, fileName: apiResponse.file_name };
        throw new Error(JSON.stringify(errorobj));
      } else if (fileItem.size != undefined && fileItem.size < largeFileSize) {
        setFilesData((prevfiles) => {
          return prevfiles.map((curfile) => {
            if (curfile.name == apiResponse?.data?.fileName) {
              const apiRes = apiResponse?.data;
              return {
                ...curfile,
                processing: apiRes?.processingTime?.toFixed(2),
                status: apiRes?.status,
                NodesCount: apiRes?.nodeCount,
                relationshipCount: apiRes?.relationshipCount,
                model: apiRes?.model,
              };
            }
            return curfile;
          });
        });
      }
    } catch (err: any) {
      const error = JSON.parse(err.message);
      if (Object.keys(error).includes('fileName')) {
        const { message } = error;
        const { fileName } = error;
        const errorMessage = error.message;
        setalertDetails({
          showAlert: true,
          alertType: 'error',
          alertMessage: message,
        });
        setFilesData((prevfiles) =>
          prevfiles.map((curfile) => {
            if (curfile.name == fileName) {
              return {
                ...curfile,
                status: 'Failed',
                errorMessage,
              };
            }
            return curfile;
          })
        );
      }
    }
  };

  const handleGenerateGraph = (allowLargeFiles: boolean, selectedFilesFromAllfiles: CustomFile[]) => {
    setIsLargeFile(false);
    const data = [];
    if (selectedfileslength && allowLargeFiles) {
      for (let i = 0; i < selectedfileslength; i++) {
        const row = childRef.current?.getSelectedRows()[i];
        if (row?.status === 'New') {
          data.push(extractData(row.id, true));
        }
      }
      Promise.allSettled(data).then(async (_) => {
        setextractLoading(false);
        await postProcessing(userCredentials as UserCredentials, taskParam);
      });
    } else if (selectedFilesFromAllfiles.length && allowLargeFiles) {
      // @ts-ignore
      for (let i = 0; i < selectedFilesFromAllfiles.length; i++) {
        if (selectedFilesFromAllfiles[i]?.status === 'New') {
          data.push(extractData(selectedFilesFromAllfiles[i].id as string));
        }
      }
      Promise.allSettled(data).then(async (_) => {
        setextractLoading(false);
        await postProcessing(userCredentials as UserCredentials, taskParam);
      });
    }
  };

  const handleClose = () => {
    setalertDetails({
      showAlert: false,
      alertType: 'info',
      alertMessage: '',
    });
  };

  const handleOpenGraphClick = () => {
    const bloomUrl = process.env.BLOOM_URL;
    const uriCoded = userCredentials?.uri.replace(/:\d+$/, '');
    const connectURL = `${uriCoded?.split('//')[0]}//${userCredentials?.userName}@${uriCoded?.split('//')[1]}:${
      userCredentials?.port ?? '7687'
    }`;
    const encodedURL = encodeURIComponent(connectURL);
    const replacedUrl = bloomUrl?.replace('{CONNECT_URL}', encodedURL);
    window.open(replacedUrl, '_blank');
  };

  const classNameCheck =
    isLeftExpanded && isRightExpanded
      ? 'contentWithExpansion'
      : isRightExpanded
      ? 'contentWithChatBot'
      : !isLeftExpanded && !isRightExpanded
      ? 'w-[calc(100%-128px)]'
      : 'contentWithDropzoneExpansion';

  const handleGraphView = () => {
    setOpenGraphView(true);
    setViewPoint('showGraphView');
  };

  const disconnect = () => {
    setConnectionStatus(false);
    localStorage.removeItem('password');
    setUserCredentials({ uri: '', password: '', userName: '', database: '' });
    setSelectedNodes([]);
    setSelectedRels([]);
  };

  const selectedfileslength = useMemo(
    () => childRef.current?.getSelectedRows().length,
    [childRef.current?.getSelectedRows()]
  );

  const newFilecheck = useMemo(
    () => childRef.current?.getSelectedRows().filter((f) => f.status === 'New').length,
    [childRef.current?.getSelectedRows()]
  );

  const completedfileNo = useMemo(
    () => childRef.current?.getSelectedRows().filter((f) => f.status === 'Completed').length,
    [childRef.current?.getSelectedRows()]
  );

  const dropdowncheck = useMemo(() => !filesData.some((f) => f.status === 'New'), [filesData]);

  const disableCheck = useMemo(
    () => (!selectedfileslength ? dropdowncheck : !newFilecheck),
    [selectedfileslength, filesData, newFilecheck]
  );

  const showGraphCheck = useMemo(
    () => (selectedfileslength ? completedfileNo === 0 : true),
    [selectedfileslength, completedfileNo]
  );

  // const processingCheck = () => {
  //   const processingFiles = filesData.some((file) => file.status === 'Processing');
  //   const selectedRowProcessing = childRef.current?.getSelectedRows().some((row) =>
  //     filesData.some((file) => file.name === row && file.status === 'Processing')
  //   );
  //   return processingFiles || selectedRowProcessing;
  // };

  const filesForProcessing = useMemo(() => {
    let newstatusfiles: CustomFile[] = [];
    if (childRef.current?.getSelectedRows().length) {
      childRef.current?.getSelectedRows().forEach((f) => {
        const parsedFile: CustomFile = f;
        if (parsedFile.status === 'New') {
          newstatusfiles.push(parsedFile);
        }
      });
    } else if (filesData.length) {
      newstatusfiles = filesData.filter((f) => f.status === 'New');
    }
    return newstatusfiles;
  }, [filesData, childRef.current?.getSelectedRows()]);

  const handleDeleteFiles = async (deleteEntities: boolean) => {
    try {
      setdeleteLoading(true);
      const response = await deleteAPI(
        userCredentials as UserCredentials,
        childRef.current?.getSelectedRows() as CustomFile[],
        deleteEntities
      );
      setRowSelection({});
      setdeleteLoading(false);
      if (response.data.status == 'Success') {
        setalertDetails({
          showAlert: true,
          alertMessage: response.data.message,
          alertType: 'success',
        });
        const filenames = childRef.current?.getSelectedRows().map((str) => str.name);
        filenames?.forEach((name) => {
          setFilesData((prev) => prev.filter((f) => f.name != name));
        });
      } else {
        let errorobj = { error: response.data.error, message: response.data.message };
        throw new Error(JSON.stringify(errorobj));
      }
      setshowDeletePopUp(false);
    } catch (err) {
      setdeleteLoading(false);
      if (err instanceof Error) {
        const error = JSON.parse(err.message);
        const { message } = error;
        setalertDetails({
          showAlert: true,
          alertType: 'error',
          alertMessage: message,
        });
        console.log(err);
      }
    }
    setshowDeletePopUp(false);
  };
  useEffect(() => {
    const connection = localStorage.getItem('neo4j.connection');
    if (connection != null) {
      (async () => {
        const parsedData = JSON.parse(connection);
        console.log(parsedData.uri);
        const response = await connectAPI(parsedData.uri, parsedData.user, parsedData.password, parsedData.database);
        if (response?.data?.status === 'Success') {
          setConnectionStatus(true);
          setOpenConnection(false);
        } else {
          setOpenConnection(true);
          setConnectionStatus(false);
        }
      })();
    }
  }, []);

  useEffect(() => {
    const storedSchema = localStorage.getItem('isSchema');
    if (storedSchema !== null) {
      setIsSchema(JSON.parse(storedSchema));
    }
<<<<<<< HEAD
  }, []);

  const onClickHandler = () => {
    if (isSchema) {
      if (selectedRows.length) {
        let selectedLargeFiles: CustomFile[] = [];
        selectedRows.forEach((f) => {
          const parsedData: CustomFile = JSON.parse(f);
=======
  }, [isSchema]);

  const onClickHandler = () => {
    if (isSchema) {
      if (childRef.current?.getSelectedRows().length) {
        let selectedLargeFiles: CustomFile[] = [];
        childRef.current?.getSelectedRows().forEach((f) => {
          const parsedData: CustomFile = f;
>>>>>>> 616eb085
          if (parsedData.fileSource === 'local file') {
            if (typeof parsedData.size === 'number' && parsedData.status === 'New' && parsedData.size > largeFileSize) {
              selectedLargeFiles.push(parsedData);
            }
          }
        });
        // @ts-ignore
        if (selectedLargeFiles.length) {
          setIsLargeFile(true);
          setshowConfirmationModal(true);
          handleGenerateGraph(false, []);
        } else {
          setIsLargeFile(false);
          handleGenerateGraph(true, filesData);
        }
      } else if (filesData.length) {
        const largefiles = filesData.filter((f) => {
          if (typeof f.size === 'number' && f.status === 'New' && f.size > largeFileSize) {
            return true;
          }
          return false;
        });
        const selectAllNewFiles = filesData.filter((f) => f.status === 'New');
        const stringified = selectAllNewFiles.reduce((accu, f) => {
<<<<<<< HEAD
          const key = JSON.stringify(f);
=======
          const key = f.id;
>>>>>>> 616eb085
          // @ts-ignore
          accu[key] = true;
          return accu;
        }, {});
        setRowSelection(stringified);
        if (largefiles.length) {
          setIsLargeFile(true);
          setshowConfirmationModal(true);
          handleGenerateGraph(false, []);
        } else {
          setIsLargeFile(false);
          handleGenerateGraph(true, filesData);
        }
      }
    } else {
<<<<<<< HEAD
      if (selectedRows.length) {
        let selectedLargeFiles: CustomFile[] = [];
        selectedRows.forEach((f) => {
          const parsedData: CustomFile = JSON.parse(f);
=======
      if (childRef.current?.getSelectedRows().length) {
        let selectedLargeFiles: CustomFile[] = [];
        childRef.current?.getSelectedRows().forEach((f) => {
          const parsedData: CustomFile = f;
>>>>>>> 616eb085
          if (parsedData.fileSource === 'local file') {
            if (typeof parsedData.size === 'number' && parsedData.status === 'New' && parsedData.size > largeFileSize) {
              selectedLargeFiles.push(parsedData);
            }
          }
        });
        // @ts-ignore
        if (selectedLargeFiles.length) {
          setIsLargeFile(true);
        } else {
          setIsLargeFile(false);
        }
      } else if (filesData.length) {
        const largefiles = filesData.filter((f) => {
          if (typeof f.size === 'number' && f.status === 'New' && f.size > largeFileSize) {
            return true;
          }
          return false;
        });
        const selectAllNewFiles = filesData.filter((f) => f.status === 'New');
        const stringified = selectAllNewFiles.reduce((accu, f) => {
<<<<<<< HEAD
          const key = JSON.stringify(f);
=======
          const key = f.id;
>>>>>>> 616eb085
          // @ts-ignore
          accu[key] = true;
          return accu;
        }, {});
        setRowSelection(stringified);
        if (largefiles.length) {
          setIsLargeFile(true);
        } else {
          setIsLargeFile(false);
        }
      }
      setshowSettingModal(true);
    }
  };

<<<<<<< HEAD
  const deleteMenuItems: Menuitems[] = useMemo(
    () => [
      {
        title: `Delete Files ${selectedfileslength > 0 ? `(${selectedfileslength})` : ''}`,
        onClick: () => setshowDeletePopUp(true),
        disabledCondition: !selectedfileslength,
        description: tooltips.deleteFile,
      },
      {
        title: 'Delete Orphan Nodes',
        onClick: () => openOrphanNodeDeletionModal(),
        disabledCondition: false,
      },
    ],
    [selectedfileslength]
  );

=======
>>>>>>> 616eb085
  const handleContinue = () => {
    if (!isLargeFile) {
      handleGenerateGraph(true, filesData);
      setshowSettingModal(false);
    } else {
      setshowSettingModal(false);
      setshowConfirmationModal(true);
      handleGenerateGraph(false, []);
    }
    setIsSchema(true);
    setalertDetails({
      showAlert: true,
      alertType: 'success',
      alertMessage: 'Schema is set successfully',
    });
    localStorage.setItem('isSchema', JSON.stringify(true));
  };
<<<<<<< HEAD

=======
>>>>>>> 616eb085
  return (
    <>
      {alertDetails.showAlert && (
        <CustomAlert
          severity={alertDetails.alertType}
          open={alertDetails.showAlert}
          handleClose={handleClose}
          alertMessage={alertDetails.alertMessage}
        />
      )}
      {isSchema && (
        <CustomAlert
          severity={alertDetails.alertType}
          open={alertDetails.showAlert}
          handleClose={handleClose}
          alertMessage={alertDetails.alertMessage}
        />
      )}
      {showConfirmationModal && filesForProcessing.length && (
        <ConfirmationDialog
          open={showConfirmationModal}
          largeFiles={filesForProcessing}
          extractHandler={handleGenerateGraph}
          onClose={() => setshowConfirmationModal(false)}
          loading={extractLoading}
        ></ConfirmationDialog>
      )}
      {showDeletePopUp && (
        <DeletePopUp
          open={showDeletePopUp}
          no_of_files={selectedfileslength ?? 0}
          deleteHandler={(delentities: boolean) => handleDeleteFiles(delentities)}
          deleteCloseHandler={() => setshowDeletePopUp(false)}
          loading={deleteLoading}
          view='contentView'
        ></DeletePopUp>
      )}
      {showSettingnModal && (
        <SettingModalHOC
          settingView='contentView'
          onClose={() => setshowSettingModal(false)}
          onContinue={handleContinue}
          open={showSettingnModal}
          openTextSchema={openTextSchema}
          isSchema={isSchema}
          setIsSchema={setIsSchema}
        />
      )}
<<<<<<< HEAD
=======
      {showEnhancementDialog && (
        <GraphEnhancementDialog
          open={showEnhancementDialog}
          onClose={closeGraphEnhancementDialog}
          closeSettingModal={closeSettingModal}
          showAlert={showAlert}
        ></GraphEnhancementDialog>
      )}
>>>>>>> 616eb085
      <div className={`n-bg-palette-neutral-bg-default ${classNameCheck}`}>
        <Flex className='w-full' alignItems='center' justifyContent='space-between' flexDirection='row'>
          <ConnectionModal
            open={openConnection}
            setOpenConnection={setOpenConnection}
            setConnectionStatus={setConnectionStatus}
          />
          <div className='connectionstatus__container'>
            <span className='h6 px-1'>Neo4j connection</span>
            <Typography variant='body-medium'>
              {!connectionStatus ? <StatusIndicator type='danger' /> : <StatusIndicator type='success' />}
              {connectionStatus ? (
                <span className='n-body-small'>{userCredentials?.uri}</span>
              ) : (
                <span className='n-body-small'>Not Connected</span>
              )}
              <div className='pt-1'>
                {!isSchema ? (
                  <StatusIndicator type='danger' />
                ) : selectedNodes.length || selectedRels.length ? (
                  <StatusIndicator type='success' />
                ) : (
                  <StatusIndicator type='warning' />
                )}
                {isSchema ? (
                  <span className='n-body-small'>
                    {(!selectedNodes.length || !selectedNodes.length) && 'Empty'} Graph Schema configured
                    {selectedNodes.length || selectedRels.length
                      ? `(${selectedNodes.length} Labels + ${selectedRels.length} Rel Types)`
                      : ''}
                  </span>
                ) : (
                  <span className='n-body-small'>No Graph Schema configured</span>
                )}
              </div>
            </Typography>
          </div>
          <div>
            <Button className='mr-2.5' onClick={openGraphEnhancementDialog} disabled={!connectionStatus}>
              Graph Enhancement
            </Button>
            {!connectionStatus ? (
              <Button className='mr-2.5' onClick={() => setOpenConnection(true)}>
                {buttonCaptions.connectToNeo4j}
              </Button>
            ) : (
              <Button className='mr-2.5' onClick={disconnect}>
                {buttonCaptions.disconnect}
              </Button>
            )}
          </div>
        </Flex>
        <FileTable
          isExpanded={isLeftExpanded && isRightExpanded}
          connectionStatus={connectionStatus}
          setConnectionStatus={setConnectionStatus}
          onInspect={(name) => {
            setInspectedName(name);
            setOpenGraphView(true);
            setViewPoint('tableView');
          }}
          ref={childRef}
        ></FileTable>
        <Flex
          className={`${
            !isLeftExpanded && !isRightExpanded ? 'w-[calc(100%-128px)]' : 'w-full'
          } p-2.5 absolute bottom-4 mt-1.5 self-start`}
          justifyContent='space-between'
          flexDirection='row'
        >
<<<<<<< HEAD
          <LlmDropdown onSelect={handleDropdownChange} />
=======
          <DropdownComponent
            onSelect={handleDropdownChange}
            options={llms ?? ['']}
            placeholder='Select LLM Model'
            defaultValue={defaultLLM}
            view='ContentView'
            isDisabled={false}
          />
>>>>>>> 616eb085
          <Flex flexDirection='row' gap='4' className='self-end'>
            <ButtonWithToolTip
              text={tooltips.generateGraph}
              placement='top'
              label='generate graph'
              onClick={onClickHandler}
              disabled={disableCheck}
              className='mr-0.5'
            >
              {buttonCaptions.generateGraph}{' '}
              {selectedfileslength && !disableCheck && newFilecheck ? `(${newFilecheck})` : ''}
            </ButtonWithToolTip>
            <ButtonWithToolTip
              text={tooltips.showGraph}
              placement='top'
              onClick={handleGraphView}
              disabled={showGraphCheck}
              className='mr-0.5'
              label='show graph'
            >
              {buttonCaptions.showPreviewGraph} {selectedfileslength && completedfileNo ? `(${completedfileNo})` : ''}
            </ButtonWithToolTip>
            <ButtonWithToolTip
              text={tooltips.bloomGraph}
              placement='top'
              onClick={handleOpenGraphClick}
              disabled={!filesData.some((f) => f?.status === 'Completed')}
              className='ml-0.5'
              label='Open Graph with Bloom'
            >
              {buttonCaptions.exploreGraphWithBloom}
            </ButtonWithToolTip>
            <CustomMenu
              open={openDeleteMenu}
              closeHandler={useCallback(() => {
                setopenDeleteMenu(false);
              }, [])}
              items={deleteMenuItems}
              MenuAnchor={deleteAnchor}
              anchorOrigin={useMemo(() => ({ horizontal: 'left', vertical: 'bottom' }), [])}
              transformOrigin={useMemo(() => ({ horizontal: 'right', vertical: 'top' }), [])}
            ></CustomMenu>
            <Button
              label='Delete Menu trigger'
              onClick={(e) => {
                setdeleteAnchor(e.currentTarget);
                setopenDeleteMenu(true);
              }}
            >
<<<<<<< HEAD
              <TrashIconOutline className='n-size-token-7' />
              Delete <TrashIconOutline></TrashIconOutline>
            </Button>
=======
              {buttonCaptions.deleteFiles}
              {selectedfileslength != undefined && selectedfileslength > 0 && `(${selectedfileslength})`}
            </ButtonWithToolTip>
>>>>>>> 616eb085
          </Flex>
        </Flex>
      </div>
      <GraphViewModal
        inspectedName={inspectedName}
        open={openGraphView}
        setGraphViewOpen={setOpenGraphView}
        viewPoint={viewPoint}
        selectedRows={childRef.current?.getSelectedRows()}
      />
    </>
  );
};

export default Content;<|MERGE_RESOLUTION|>--- conflicted
+++ resolved
@@ -1,23 +1,12 @@
-<<<<<<< HEAD
-import { useEffect, useState, useMemo, useCallback } from 'react';
-import ConnectionModal from './Popups/ConnectionModal/ConnectionModal';
-import LlmDropdown from './Dropdown';
-import FileTable from './FileTable';
-=======
 import { useEffect, useState, useMemo, useRef } from 'react';
 import ConnectionModal from './Popups/ConnectionModal/ConnectionModal';
 import FileTable, { ChildRef } from './FileTable';
->>>>>>> 616eb085
 import { Button, Typography, Flex, StatusIndicator } from '@neo4j-ndl/react';
 import { useCredentials } from '../context/UserCredentials';
 import { useFileContext } from '../context/UsersFiles';
 import CustomAlert from './UI/Alert';
 import { extractAPI } from '../utils/FileAPI';
-<<<<<<< HEAD
-import { ContentProps, CustomFile, Menuitems, OptionType, UserCredentials, alertStateType } from '../types';
-=======
 import { ContentProps, CustomFile, OptionType, UserCredentials, alertStateType } from '../types';
->>>>>>> 616eb085
 import deleteAPI from '../services/DeleteFiles';
 import { postProcessing } from '../services/PostProcessing';
 import DeletePopUp from './Popups/DeletePopUp/DeletePopUp';
@@ -25,15 +14,6 @@
 import useServerSideEvent from '../hooks/useSse';
 import { useSearchParams } from 'react-router-dom';
 import ConfirmationDialog from './Popups/LargeFilePopUp/ConfirmationDialog';
-<<<<<<< HEAD
-import { buttonCaptions, largeFileSize, taskParam, tooltips } from '../utils/Constants';
-import ButtonWithToolTip from './UI/ButtonWithToolTip';
-import connectAPI from '../services/ConnectAPI';
-import SettingModalHOC from '../HOC/SettingModalHOC';
-import GraphViewModal from './Graph/GraphViewModal';
-import CustomMenu from './UI/Menu';
-import { TrashIconOutline } from '@neo4j-ndl/react/icons';
-=======
 import { buttonCaptions, defaultLLM, largeFileSize, llms, taskParam, tooltips } from '../utils/Constants';
 import ButtonWithToolTip from './UI/ButtonWithToolTip';
 import connectAPI from '../services/ConnectAPI';
@@ -43,7 +23,6 @@
 import GraphEnhancementDialog from './Popups/GraphEnhancementDialog';
 import { OverridableStringUnion } from '@mui/types';
 import { AlertColor, AlertPropsColorOverrides } from '@mui/material';
->>>>>>> 616eb085
 
 const Content: React.FC<ContentProps> = ({
   isLeftExpanded,
@@ -51,13 +30,9 @@
   openTextSchema,
   isSchema,
   setIsSchema,
-<<<<<<< HEAD
-  openOrphanNodeDeletionModal,
-=======
   showEnhancementDialog,
   setshowEnhancementDialog,
   closeSettingModal
->>>>>>> 616eb085
 }) => {
   const [init, setInit] = useState<boolean>(false);
   const [openConnection, setOpenConnection] = useState<boolean>(false);
@@ -69,11 +44,6 @@
   const [extractLoading, setextractLoading] = useState<boolean>(false);
   const [isLargeFile, setIsLargeFile] = useState<boolean>(false);
   const [showSettingnModal, setshowSettingModal] = useState<boolean>(false);
-<<<<<<< HEAD
-  const [openDeleteMenu, setopenDeleteMenu] = useState<boolean>(false);
-  const [deleteAnchor, setdeleteAnchor] = useState<HTMLElement | null>(null);
-=======
->>>>>>> 616eb085
 
   const {
     filesData,
@@ -461,16 +431,6 @@
     if (storedSchema !== null) {
       setIsSchema(JSON.parse(storedSchema));
     }
-<<<<<<< HEAD
-  }, []);
-
-  const onClickHandler = () => {
-    if (isSchema) {
-      if (selectedRows.length) {
-        let selectedLargeFiles: CustomFile[] = [];
-        selectedRows.forEach((f) => {
-          const parsedData: CustomFile = JSON.parse(f);
-=======
   }, [isSchema]);
 
   const onClickHandler = () => {
@@ -479,7 +439,6 @@
         let selectedLargeFiles: CustomFile[] = [];
         childRef.current?.getSelectedRows().forEach((f) => {
           const parsedData: CustomFile = f;
->>>>>>> 616eb085
           if (parsedData.fileSource === 'local file') {
             if (typeof parsedData.size === 'number' && parsedData.status === 'New' && parsedData.size > largeFileSize) {
               selectedLargeFiles.push(parsedData);
@@ -504,11 +463,7 @@
         });
         const selectAllNewFiles = filesData.filter((f) => f.status === 'New');
         const stringified = selectAllNewFiles.reduce((accu, f) => {
-<<<<<<< HEAD
-          const key = JSON.stringify(f);
-=======
           const key = f.id;
->>>>>>> 616eb085
           // @ts-ignore
           accu[key] = true;
           return accu;
@@ -524,17 +479,10 @@
         }
       }
     } else {
-<<<<<<< HEAD
-      if (selectedRows.length) {
-        let selectedLargeFiles: CustomFile[] = [];
-        selectedRows.forEach((f) => {
-          const parsedData: CustomFile = JSON.parse(f);
-=======
       if (childRef.current?.getSelectedRows().length) {
         let selectedLargeFiles: CustomFile[] = [];
         childRef.current?.getSelectedRows().forEach((f) => {
           const parsedData: CustomFile = f;
->>>>>>> 616eb085
           if (parsedData.fileSource === 'local file') {
             if (typeof parsedData.size === 'number' && parsedData.status === 'New' && parsedData.size > largeFileSize) {
               selectedLargeFiles.push(parsedData);
@@ -556,11 +504,7 @@
         });
         const selectAllNewFiles = filesData.filter((f) => f.status === 'New');
         const stringified = selectAllNewFiles.reduce((accu, f) => {
-<<<<<<< HEAD
-          const key = JSON.stringify(f);
-=======
           const key = f.id;
->>>>>>> 616eb085
           // @ts-ignore
           accu[key] = true;
           return accu;
@@ -576,26 +520,6 @@
     }
   };
 
-<<<<<<< HEAD
-  const deleteMenuItems: Menuitems[] = useMemo(
-    () => [
-      {
-        title: `Delete Files ${selectedfileslength > 0 ? `(${selectedfileslength})` : ''}`,
-        onClick: () => setshowDeletePopUp(true),
-        disabledCondition: !selectedfileslength,
-        description: tooltips.deleteFile,
-      },
-      {
-        title: 'Delete Orphan Nodes',
-        onClick: () => openOrphanNodeDeletionModal(),
-        disabledCondition: false,
-      },
-    ],
-    [selectedfileslength]
-  );
-
-=======
->>>>>>> 616eb085
   const handleContinue = () => {
     if (!isLargeFile) {
       handleGenerateGraph(true, filesData);
@@ -613,10 +537,6 @@
     });
     localStorage.setItem('isSchema', JSON.stringify(true));
   };
-<<<<<<< HEAD
-
-=======
->>>>>>> 616eb085
   return (
     <>
       {alertDetails.showAlert && (
@@ -665,8 +585,6 @@
           setIsSchema={setIsSchema}
         />
       )}
-<<<<<<< HEAD
-=======
       {showEnhancementDialog && (
         <GraphEnhancementDialog
           open={showEnhancementDialog}
@@ -675,7 +593,6 @@
           showAlert={showAlert}
         ></GraphEnhancementDialog>
       )}
->>>>>>> 616eb085
       <div className={`n-bg-palette-neutral-bg-default ${classNameCheck}`}>
         <Flex className='w-full' alignItems='center' justifyContent='space-between' flexDirection='row'>
           <ConnectionModal
@@ -746,9 +663,6 @@
           justifyContent='space-between'
           flexDirection='row'
         >
-<<<<<<< HEAD
-          <LlmDropdown onSelect={handleDropdownChange} />
-=======
           <DropdownComponent
             onSelect={handleDropdownChange}
             options={llms ?? ['']}
@@ -757,7 +671,6 @@
             view='ContentView'
             isDisabled={false}
           />
->>>>>>> 616eb085
           <Flex flexDirection='row' gap='4' className='self-end'>
             <ButtonWithToolTip
               text={tooltips.generateGraph}
@@ -790,32 +703,19 @@
             >
               {buttonCaptions.exploreGraphWithBloom}
             </ButtonWithToolTip>
-            <CustomMenu
-              open={openDeleteMenu}
-              closeHandler={useCallback(() => {
-                setopenDeleteMenu(false);
-              }, [])}
-              items={deleteMenuItems}
-              MenuAnchor={deleteAnchor}
-              anchorOrigin={useMemo(() => ({ horizontal: 'left', vertical: 'bottom' }), [])}
-              transformOrigin={useMemo(() => ({ horizontal: 'right', vertical: 'top' }), [])}
-            ></CustomMenu>
-            <Button
-              label='Delete Menu trigger'
-              onClick={(e) => {
-                setdeleteAnchor(e.currentTarget);
-                setopenDeleteMenu(true);
-              }}
+            <ButtonWithToolTip
+              text={
+                !selectedfileslength ? tooltips.deleteFile : `${selectedfileslength} ${tooltips.deleteSelectedFiles}`
+              }
+              placement='top'
+              onClick={() => setshowDeletePopUp(true)}
+              disabled={!selectedfileslength}
+              className='ml-0.5'
+              label='Delete Files'
             >
-<<<<<<< HEAD
-              <TrashIconOutline className='n-size-token-7' />
-              Delete <TrashIconOutline></TrashIconOutline>
-            </Button>
-=======
               {buttonCaptions.deleteFiles}
               {selectedfileslength != undefined && selectedfileslength > 0 && `(${selectedfileslength})`}
             </ButtonWithToolTip>
->>>>>>> 616eb085
           </Flex>
         </Flex>
       </div>
